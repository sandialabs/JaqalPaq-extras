from pyquil.api import QAM

from jaqalpaq import JaqalError


class QSCOUTAM(QAM):
    """
    Quantum Abstract Machine representing the QSCOUT hardware. It will refuse to load or
    run programs, but can be used as a compilation target. Instead of using the Quil API
    to load and run programs, instead compile them to Jaqal files and submit them to 
    the QSCOUT team directly.
    """

    def load(self, executable):
        """
        Does not load a Jaqal program onto an abstraction of the QSCOUT hardware.

        :raises JaqalError: Because the Quil API should not be used to try to execute programs on QSCOUT.
        """
        raise JaqalError(
<<<<<<< HEAD
            "QSCOUT cannot run programs through the Quil API. Generate a Jaqal file with compile() and submit it directly to the QSCOUT team."
=======
            "QSCOUT cannot run programs through the Quil API. Generate a Jaqal file with compile() and submit it directly to Dr. Peter Maunz."
>>>>>>> acc349db
        )

    def run(self):
        """
        Does not run a previously loaded Jaqal program on an abstraction of the QSCOUT hardware.

        :raises JaqalError: Because the Quil API should not be used to try to execute programs on QSCOUT.
        """
        raise JaqalError(
<<<<<<< HEAD
            "QSCOUT cannot run programs through the Quil API. Generate a Jaqal file with compile() and submit it directly to the QSCOUT team."
=======
            "QSCOUT cannot run programs through the Quil API. Generate a Jaqal file with compile() and submit it directly to Dr. Peter Maunz."
>>>>>>> acc349db
        )<|MERGE_RESOLUTION|>--- conflicted
+++ resolved
@@ -18,11 +18,7 @@
         :raises JaqalError: Because the Quil API should not be used to try to execute programs on QSCOUT.
         """
         raise JaqalError(
-<<<<<<< HEAD
             "QSCOUT cannot run programs through the Quil API. Generate a Jaqal file with compile() and submit it directly to the QSCOUT team."
-=======
-            "QSCOUT cannot run programs through the Quil API. Generate a Jaqal file with compile() and submit it directly to Dr. Peter Maunz."
->>>>>>> acc349db
         )
 
     def run(self):
@@ -32,9 +28,5 @@
         :raises JaqalError: Because the Quil API should not be used to try to execute programs on QSCOUT.
         """
         raise JaqalError(
-<<<<<<< HEAD
             "QSCOUT cannot run programs through the Quil API. Generate a Jaqal file with compile() and submit it directly to the QSCOUT team."
-=======
-            "QSCOUT cannot run programs through the Quil API. Generate a Jaqal file with compile() and submit it directly to Dr. Peter Maunz."
->>>>>>> acc349db
         )